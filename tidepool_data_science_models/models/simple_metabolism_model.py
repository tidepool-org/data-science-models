--- conflicted
+++ resolved
@@ -5,11 +5,8 @@
 import numpy as np
 
 from tidepool_data_science_models.utils import MINUTES_PER_HOUR, STEADY_STATE_IOB_FACTOR_FDA, get_timeseries
-<<<<<<< HEAD
 from tidepool_data_science_models.models.treatment_models import PalermInsulinModel, CesconCarbModel, Type2InsulinModel
-=======
-from tidepool_data_science_models.models.treatment_models import PalermInsulinModel, CesconCarbModel, TreatmentModel
->>>>>>> 9df30121
+
 
 
 class SimpleMetabolismModel(object):
@@ -22,17 +19,13 @@
         self,
         insulin_sensitivity_factor,
         carb_insulin_ratio,
-<<<<<<< HEAD
         glucose_sensitivity_factor=0,
         basal_blood_glucose=100,
         insulin_production_rate=0,
         insulin_model_name="palerm",
         carb_model_name="cescon",
         type2_insulin_model_name="t2_insulin"
-=======
-        insulin_model=None,
-        carb_model=None,
->>>>>>> 9df30121
+
     ):
         """
         Parameters
@@ -41,7 +34,6 @@
             How many mg/dL are reduced by 1 unit of insulin, units: mg/dL / U
 
         carb_insulin_ratio: float
-<<<<<<< HEAD
             How many g carbs are offset by 1 unit of insulin, units: g / U
         
         glucose_sensitivity_factor: float
@@ -54,11 +46,6 @@
             The basal amount of insulin produced by the pancreas
         
         insulin_model_name: str
-=======
-            How many g carbs are offset by 1 unit of insulin, units: g / mg/dL
-
-        insulin_model: TreatmentModel
->>>>>>> 9df30121
             Name of the insulin model to use
 
         carb_model: TreatmentModel
@@ -84,7 +71,6 @@
             self.carb_model = CesconCarbModel(
                 isf=insulin_sensitivity_factor, cir=carb_insulin_ratio
             )
-<<<<<<< HEAD
         else:
             raise ValueError("{} not a recognized carb model.".format(carb_model_name))
     
@@ -95,12 +81,7 @@
         else:
             raise ValueError("{} not a recognized pancreas model.".format(type2_insulin_model_name))
 
-
-    def run(self, carb_amount, blood_glucose, insulin_amount=np.nan, num_hours=8, five_min=True):
-=======
-
     def run(self, carb_amount, carb_absorb_minutes, insulin_amount=np.nan, num_hours=8, five_min=True):
->>>>>>> 9df30121
         """
         Compute a num_hours long, 5-min interval time series metabolic response to insulin and carbs inputs
         at t0. Carbs and insulin can be either zero or non-zero.
