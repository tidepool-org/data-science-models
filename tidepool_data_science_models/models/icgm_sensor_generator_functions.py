#!/usr/bin/env python3
# -*- coding: utf-8 -*-
"""
ORIGINAL FILE: simulator_functions.py
SOURCE COMMIT: https://github.com/tidepool-org/icgm-sensitivity-analysis/commit/fe82eefe4c991ec44c81d8c8ee0b9768759451a9

Created on Mon Nov 18 11:03:31 2019
@author: ed nykaza, jason meno

"""

# %% REQUIRED LIBRARIES
import sys
import warnings
import pandas as pd
import numpy as np
from math import sqrt
from scipy.stats import johnsonsu
from scipy.optimize import curve_fit
import matplotlib.pyplot as plt


import datetime

# from pyloopkit.dose import DoseType

# %% FUNCTIONS, CLASSES, AND CONSTANTS

# CONSTANTS
EPS = sys.float_info.epsilon
MICRO = 1e-6


# FUNCTIONS
def create_dataset(
    kind="linear",
    N=288 * 10,
    min_value=40,
    max_value=400,
    time_interval=5,
    flat_value=np.nan,
    oscillations=1,
    random_seed=89,
):

    np.random.seed(random_seed)
    df = pd.DataFrame(np.arange(0, N * 5, 5), columns=["time"])

    if "flat" in kind:
        if pd.isnull(flat_value):
            flat_value = np.random.randint(min_value, max_value + 1, 1)
        df["value"] = np.ones(N) * flat_value

    elif "linear" in kind:
        df["value"] = np.round(np.linspace(min_value, max_value, N))

    elif "sine" in kind:
        df["value"] = np.round(
            np.sin(np.linspace(0, 2 * np.pi * oscillations, N)) * ((max_value - min_value) / 2)
            + ((max_value + min_value) / 2)
        )

    elif kind == "random":
        df["value"] = np.random.randint(min_value, max_value + 1, N)

    df["rate"] = (df["value"] - df["value"].shift(1)) / 5
    df["rate"].fillna(0, inplace=True)

    input_names = [
        "TRUE.kind",
        "TRUE.N",
        "TRUE.min_value",
        "TRUE.max_value",
        "TRUE.time_interval",
        "TRUE.flat_value",
        "TRUE.oscillations",
        "TRUE.random_seed",
    ]

    input_df = pd.DataFrame(
        [kind, N, min_value, max_value, time_interval, flat_value, oscillations, random_seed],
        columns=["icgmSensorResults"],
        index=input_names,
    )

    return df, input_df


def snr(cgm_ts):
    cgm_signal = cgm_ts.rolling(window=3, center=True).mean()
    cgm_noise = cgm_ts - cgm_signal
    rms_cgm_signal = np.sqrt(np.mean(cgm_signal ** 2))
    rms_cgm_noise = np.sqrt(np.mean(cgm_noise ** 2))
    snr_cgm = (rms_cgm_signal / rms_cgm_noise) ** 2
    snr_cgm_dB = 10 * np.log10(snr_cgm)

    return snr_cgm_dB


def lower_onesided_95p_CB_binomial(number_success, total_trials):
    """ calculate the lower one-sided 95% confidence bound
    for a binomail distribution
    """
    Ns = number_success
    N = total_trials
    Nf = N - Ns

    if N > 0:
        LB_95 = (Ns / N) - ((1.644854 / N) * sqrt(Ns * Nf / N))
    else:
        LB_95 = np.nan

    return LB_95


def find_johnson_params(x, a, b, mu, sigma):
    """
    ppf is inverse of cdf
        input x: the percent of values (0, 1)
        output: gives the value (bias error) at the cutpoint x
    """
    return johnsonsu.ppf(x, a=a, b=b, loc=mu, scale=sigma)


def get_95percent_bounds(percent_values_within):
    # percent of icgm values that should meet each criterion
    lower_bound = (1 - percent_values_within) / 2
    upper_bound = lower_bound + percent_values_within

    return lower_bound, upper_bound


def generate_spurious_bg(true_bg_value, icgm_range=(40, 400)):
    # While it is possible for spurious events to result in values < 40 and > 400 mg/dL,
    # these extreme values are outside of the device measurement range and therefore are not
    # used in the calculation of meeting the iCGM specifications and will not be considered in this version.
    minimum_icgm_value = icgm_range[0]
    maximum_icgm_value = icgm_range[1]

    if true_bg_value < 70:
        """
        The following iCGM special controls went into determining the value of the spurious events < 70:

        (D) For all iCGM measurements less than 70 mg/dL, the percentage of iCGM measurements within +/-
        40 mg/dL of the corresponding blood glucose value must be calculated, and the lower one-sided 95%
        confidence bound must exceed 98%.

        (H) When iCGM values are less than 70 mg/dL, no corresponding blood glucose value shall read above
        180 mg/dL.
        """
        low_options = np.arange(minimum_icgm_value, true_bg_value - 40)
        high_options = np.arange(true_bg_value + 40, 181)

    elif true_bg_value > 180:
        """
        The following iCGM special controls went into determining the value of the spurious events > 180:

        (F) For all iCGM measurements greater than 180 mg/dL, the percentage of iCGM measurements within
        +/- 40% of the corresponding blood glucose value must be calculated, and the lower one-sided 95%
        confidence bound must exceed 99%.

        (I) When iCGM values are greater than 180 mg/dL, no corresponding blood glucose value shall read
        less than 70 mg/dL.
        """
        low_options = np.arange(70, np.floor(true_bg_value * 0.6))
        high_options = np.arange(np.ceil(true_bg_value * 1.4), maximum_icgm_value)

    # 70 to 180
    else:
        """
        The following iCGM special controls went into determining the value of the spurious events 70 - 180:

        (E) For all iCGM measurements from 70-180 mg/dL, the percentage of iCGM measurements within +/-
        40% of the corresponding blood glucose value must be calculated, and the lower one-sided 95%
        confidence bound must exceed 99%.
        """
        low_options = np.arange(minimum_icgm_value, np.floor(true_bg_value * 0.6))
        high_options = np.arange(np.ceil(true_bg_value * 1.4), maximum_icgm_value)

    return np.random.choice(np.concatenate([low_options, high_options]), 1).item()


def generate_icgm_sensors(
    true_bg_trace,
    dist_params,  # [a, b, mu, sigma]
    n_sensors=100,  # (suggest 100 for speed, 1000 for thoroughness)
    bias_type="percentage_of_value",  # (constant_offset, percentage_of_value)
    bias_drift_type="none",  # options (none, linear, random)
    bias_drift_range=[0.95, 1.05],  # (suggest keeping within +/-15%)
    bias_drift_oscillations=0,  # opt for random drift (max of 2)
    noise_coefficient=0,  # (0 ~ 60dB, 5 ~ 36 dB, 10, 30 dB)
    delay=5,  # (suggest 0, 5, 10, 15)
    number_of_spurious_events_per_10_days=0,
    random_seed=0,
):
    # set a random seed for reproducibility
    np.random.seed(seed=random_seed)
    true_matrix = np.tile(true_bg_trace, (n_sensors, 1))

    # get the initial bias
    a, b, mu, sigma = dist_params
    #initial_bias = johnsonsu.rvs(a=a, b=b, loc=mu, scale=sigma, size=n_sensors)
    initial_bias = np.zeros(n_sensors)

    # add noise
    #noise = np.random.normal(loc=0, scale=np.max([noise_coefficient, EPS]), size=(n_sensors, len(true_bg_trace)))
    noise = np.zeros((n_sensors, len(true_bg_trace)))

    # bias drift
    if "none" in bias_drift_type:
        drift_multiplier = np.ones(np.shape(true_matrix))
        phi = 0

    if "linear" in bias_drift_type:
        drift_multiplier = np.linspace(bias_drift_range[0], bias_drift_range[1], len(true_bg_trace))
        drift_multiplier = np.tile(drift_multiplier, (n_sensors, 1))

    if "random" in bias_drift_type:
        phi = np.random.uniform(low=-np.pi, high=np.pi, size=n_sensors)

        if bias_drift_oscillations == 0:
            bias_drift_oscillations = 1 / 32
        t = np.linspace(0, (bias_drift_oscillations * np.pi), len(true_bg_trace))
        t_matrix = np.tile(t, (n_sensors, 1))
        phi_matrix = np.tile(phi, (len(true_bg_trace), 1)).T
        sn = np.sin(t_matrix + phi_matrix)

        drift_multiplier = np.interp(sn, (-1, 1), (bias_drift_range[0], bias_drift_range[1]))

    # if the bias type is percentage_of_value (varies by value)
    if "percentage_of_value" in bias_type:
        # the bias factor must be positive, so normalize
        # by the lowest possible bias value ~ -55 given bounds
        # of -50 to 50 for the johnson su distribution
        # TODO: in next version make this a parameter solved by optimization
        # with a range of 50 to 150.
        norm_factor = 55
    else:
        norm_factor = 0

    bias_factor = (norm_factor + initial_bias) / (np.max([norm_factor, 1]))
    bias_factor_matrix = np.tile(bias_factor, (len(true_bg_trace), 1)).T
    iCGM = ((true_matrix * bias_factor_matrix) * drift_multiplier) + noise
    # else:
    #     bias_matrix = np.tile(initial_bias, (len(true_bg_trace), 1)).T
    #     iCGM = ((true_matrix + bias_matrix) * drift_multiplier) + noise

    # add delay or lag to the iCGM traces
<<<<<<< HEAD
    if delay > 0:
        delay_steps = np.int(np.round(delay / 5))
        delayed_iCGM = np.insert(
            values=iCGM[:, 0:1], obj=np.zeros(delay_steps, dtype=int), arr=iCGM[:, :-delay_steps], axis=1
        )
    else:
        delayed_iCGM = iCGM


    # add spurious events to the trace
    # TODO: add in successive spurious events later, for now each spurious event is 5 minutes and can occur at any time
    if number_of_spurious_events_per_10_days > 0:

        true_matrix_shape = true_matrix.shape
        n_icgm_data_points = true_matrix_shape[1]

        state = np.zeros(shape=true_matrix_shape, dtype=np.int)
        spurious_index = np.random.randint(
            0, n_icgm_data_points, (n_sensors, int(number_of_spurious_events_per_10_days))
        )
        for s in range(n_sensors):
            state[s, spurious_index[s, :]] = 1

        # Add spurious values to the delayed icgm trace
        delayed_iCGM[state == 1] = np.array(
            [generate_spurious_bg(true_bg_value) for true_bg_value in true_matrix[state == 1]]
        )
=======
    delay_steps = int(np.round(delay / 5))
    delayed_iCGM = np.insert(
        values=iCGM[:, 0:1], obj=np.zeros(delay_steps, dtype=int), arr=iCGM[:, :-delay_steps], axis=1
    )
>>>>>>> 7f751254

    # capture the individual sensor characertistics for future simulation
    ind_sensor_properties = pd.DataFrame(index=[np.arange(0, n_sensors)])
    ind_sensor_properties["initial_bias"] = initial_bias
    ind_sensor_properties["phi_drift"] = phi

    # also capture the global sensor parameters (for two reasons)
    # 1. so that all of the parameters to simulate iCGM are in one location
    # 2. for future versions of iCGM sensor simulator that allows individual
    # sensors to have variable, noise, bias_drift_oscillations, delay, etc.
    ind_sensor_properties["bias_drift_type"] = bias_drift_type
    ind_sensor_properties["bias_drift_range_start"] = bias_drift_range[0]
    ind_sensor_properties["bias_drift_range_end"] = bias_drift_range[1]
    ind_sensor_properties["bias_drift_oscillations"] = bias_drift_oscillations
    ind_sensor_properties["bias_norm_factor"] = norm_factor
    ind_sensor_properties["noise_coefficient"] = noise_coefficient
    ind_sensor_properties["delay"] = delay
    ind_sensor_properties["number_of_spurious_events_per_10_days"] = number_of_spurious_events_per_10_days
    ind_sensor_properties["random_seed"] = random_seed

    return delayed_iCGM, ind_sensor_properties


def get_icgm_value(
    true_bg_value,
    at_time=0,
    random_seed=0,
    initial_bias=0,
    phi_drift=0,
    bias_drift_range=[0.95, 1.05],
    bias_drift_oscillations=0,
    bias_norm_factor=55,
    noise_coefficient=2.5,
    bias_drift_type="random",  # ("random", "none", "linear")
):
    """
    This function retrns an iCGM value given a true bg value at time (t),
    and the icgm sensor characteristics. Please note that this function
    does not take into account time delay. If there is time delay
    (e.g., 10 minutes), pass in the true value at time t - 10.

    Parameters
    ----------
    true_bg_value : float
        mg/dL.
    at_time : int, optional
        These are time indices 0, 1, ... T, where each index is 5 minutes.
        The default is 0.
    random_seed : int, optional
        For reproducibility.
        The default is 0.
    initial_bias : float, optional
        Initial Bias of individual iCGM Sensor.
        The default is 0.
    phi_drift : TYPE, optional
        Phase of Bias Dirft for individual iCGM Sensor.
        The default is 0.
    bias_drift_range : TYPE, optional
        Bias drift range of all iCGM Sensors in batch.
        The default is [0.95, 1.05].
    bias_drift_oscillations : TYPE, optional
        Bias drift oscillations of all iCGM Sensors in batch.
        The default is 0.
    bias_norm_factor : TYPE, optional
        Bias normalization factor of all iCGM Sensors in batch.
        The default is 55.
    noise_coefficient : TYPE, optional
        Noise coefficient (sigma of mean-centered white guassian noise),
        used for all iCGM Sensors in batch.
        The default is 2.5.

    Returns
    -------
    iCGM : float
        iCGM value at time (t).

    """

    # random seed for reproducibility
    np.random.seed(seed=random_seed)

    # noise component
    noise = np.random.normal(loc=0, scale=np.max([noise_coefficient, EPS]), size=288 * 10)

    # bias of individual sensor
    bias_factor = (bias_norm_factor + initial_bias) / (np.max([bias_norm_factor, 1]))

    if bias_drift_type == "random":

        # bias drift component over 10 days with cgm point every 5 minutes
        t = np.linspace(0, (bias_drift_oscillations * np.pi), 288 * 10)  # this is the number of cgm points in 11 days
        sn = np.sin(t + phi_drift)

        drift_multiplier = np.interp(sn, (-1, 1), (bias_drift_range[0], bias_drift_range[1]))

    if bias_drift_type == "linear":
        print("NO LINEAR TYPE IN ICGM VALUE GENERATOR - NEEDS TO BE WRITTEN")

    if bias_drift_type == "none":
        drift_multiplier = np.ones(288 * 10)

    iCGM = ((true_bg_value * bias_factor) * drift_multiplier[at_time]) + noise[at_time]

    return iCGM, bias_factor, noise, drift_multiplier


def coefficient_of_variation(value):
    N = len(value)

    if N > 0:
        cv = np.std(value) / np.mean(value)
    else:
        cv = np.nan

    return cv


def upper_onesided_95p_CB_norm_dist(value):
    """ calculate the upper one-sided 95% confidence bound
    assuming a normal distribution
    """
    N = len(value)

    if N > 0:
        UB_95 = np.mean(value) + (1.644854 * (np.std(value) / sqrt(N)))
    else:
        UB_95 = np.nan

    return UB_95


def johnsonsu_icgm_sensor(
    dist_params,  # [a, b , mu, sigma, noise_coefficient, bias_drift_range_min, bias_drift_range_max, bias_drift_oscillations]
    true_bg_trace,
    icgm_special_controls=[0.85, 0.70, 0.80, 0.98, 0.99, 0.99, 0.87],
    n_sensors=100,
    bias_type="constant_offset",  # (constant_offset, percentage_of_value)
    bias_drift_type="none",  # options (none, linear, random)
    delay=5,
    random_seed=0,
    verbose=False,
    use_g6_criteria=False,
):

    # skip distributions that are unrealistic
    warnings.filterwarnings("ignore", message="overflow encountered in sinh")
    dist_min = johnsonsu.ppf(0.0001, a=dist_params[0], b=dist_params[1], loc=dist_params[2], scale=dist_params[3])
    dist_max = johnsonsu.ppf(0.9999, a=dist_params[0], b=dist_params[1], loc=dist_params[2], scale=dist_params[3])
    warnings.filterwarnings("default")

    dist_range = np.nan
    if not np.isinf(dist_min):
        if not np.isinf(dist_max):
            dist_range = dist_max - dist_min

    if (
        (np.abs(dist_min) > 15)
        | (np.abs(dist_max) < 10)
        | (np.abs(dist_max) > 100)
        | (dist_range < 5)
        | (dist_range > 100)
        | (pd.isnull(dist_range))
    ):
        loss = 10000
    else:

        dist_params[8] = int(np.round(dist_params[8]))

        icgm_traces, _ = generate_icgm_sensors(
            true_bg_trace,
            dist_params=dist_params[:4],
            n_sensors=n_sensors,
            bias_type=bias_type,
            bias_drift_type=bias_drift_type,
            bias_drift_range=dist_params[5:7],
            bias_drift_oscillations=dist_params[7],
            noise_coefficient=dist_params[4],
            delay=delay,
            number_of_spurious_events_per_10_days=dist_params[8],
            random_seed=random_seed,
        )

        df = preprocess_data(true_bg_trace, icgm_traces, icgm_range=[40, 400], ysi_range=[0, 900])

        """ icgm special controls """
        acc_results = calc_icgm_sc_table(df, "generic")

        """ new loss function """
        if use_g6_criteria:
            g6_loss, g6_table = calc_dexcom_loss(df, n_sensors)
        else:
            g6_loss, g6_table = np.nan, np.nan

        loss, percent_pass = calc_icgm_special_controls_loss(acc_results, g6_loss)

        if verbose:
            print("johnsonsu paramters: {}".format(dist_params))
            print("loss=", loss)
            print("percent pass=", percent_pass)
            print("accuray results=", acc_results)
            print("g6 results=", g6_table)
        # else:
        # print(".", end=" ")

    return loss


def define_bins(values, bin_values, bin_names):
    """ here is an example:
    values = bg_df["icgm"].values
    bin_values = np.array([39.5, 70, 180.5, 400.5])
    bin_names = ("[40, 70)", "[70, 180]", "(180, 400]")
    """
    return pd.cut(values, bin_values, labels=bin_names)


# preprocess the icgm and true bg data
def preprocess_data(true_array, icgm_matrix, icgm_range=[40, 400], ysi_range=[0, 900]):
    """ preprocess data to streamline metric calculations """

    # default icgm and ysi ranges [40, 400] and [0, 900]
    icgm_min, icgm_max = icgm_range
    ysi_min, ysi_max = ysi_range

    # create a bg dataframe
    n_sensors = np.shape(icgm_matrix)[0]
    bg_df = pd.DataFrame(np.tile(true_array, n_sensors), columns=["ysi"])
    bg_df["icgm"] = icgm_matrix.reshape((-1, 1))

    # calculate the rates
    ysi_rate_array = (true_array - np.roll(true_array, 1)) / 5
    ysi_rate_array[0] = 0
    bg_df["ysiRate"] = np.tile(ysi_rate_array, n_sensors)

    icgm_rate_matrix = (icgm_matrix - np.roll(icgm_matrix, 1, axis=1)) / 5
    icgm_rate_matrix[:, 0] = 0
    bg_df["icgmRate"] = icgm_rate_matrix.reshape((-1, 1))

    # calcualte the icgm error (difference and percentage)
    icgm_values = bg_df["icgm"].values
    ysi_values = bg_df["ysi"].values
    icgm_error = icgm_values - ysi_values
    bg_df["icgmError"] = icgm_error
    abs_difference_error = np.abs(icgm_error)
    bg_df["absError"] = abs_difference_error
    bg_df["absRelDiff"] = 100 * abs_difference_error / ysi_values
    abs_percent_error = np.abs((icgm_values / ysi_values) - 1)
    bg_df["absErrorPercent"] = abs_percent_error

    """ precalculate bg value bins """
    warnings.filterwarnings("ignore", message="invalid value encountered")
    # measurement range
    # subtract/add 0.5 to account for rounding (e.g., 39.5 = 40)
    bg_df["withinMeasRange"] = (icgm_values >= icgm_min) & (icgm_values < icgm_max)

    # less than 70 and greater than 180
    bg_df["icgm < 70"] = icgm_values < 70
    bg_df["icgm > 180"] = icgm_values > 180
    bg_df["ysi < 70"] = ysi_values < 70
    bg_df["ysi > 180"] = ysi_values > 180

    # icgm special control bins
    bin_values = np.array([ysi_min, icgm_min - MICRO, 70 - MICRO, 180, icgm_max, ysi_max])

    bin_names = (
        "({}, {})".format(ysi_min, icgm_min),
        "[{}, 70)".format(icgm_min),
        "[70, 180]",
        "(180, {}]".format(icgm_max),
        "({}, {})".format(icgm_max, ysi_max),
    )
    bg_df["icgmBins"] = define_bins(icgm_values, bin_values, bin_names)

    # icgm special control secondary bins
    bin_values = np.array([icgm_min - MICRO, 54 - MICRO, 70 - MICRO, 180, 250, icgm_max])
    bin_names = (
        "[{}, 54)".format(icgm_min),
        "[54, 70)",
        "[70, 180]",
        "(180, 250]",
        "(250, {}]".format(icgm_max),
    )

    bg_df["icgmBins2"] = define_bins(icgm_values, bin_values, bin_names)

    # ysi secondary bins
    bg_df["ysiBins2"] = define_bins(ysi_values, bin_values, bin_names)

    # icgm concurrence bins
    bin_values = np.array(
        [
            ysi_min,
            icgm_min - MICRO,
            60.499,
            80.499,
            120.499,
            160.499,
            200.499,
            250.499,
            300.499,
            350.499,
            icgm_max,
            ysi_max,
        ]
    )
    bin_names = (
        "({}, 40)".format(ysi_min),
        "[40, 60]",
        "[61, 80]",
        "[81, 120]",
        "[121, 160]",
        "[161, 200]",
        "[201, 250]",
        "[251, 300]",
        "[301, 350]",
        "[351, 400]",
        "(400, {})".format(ysi_max),
    )
    bg_df["icgmConcBins"] = define_bins(icgm_values, bin_values, bin_names)

    # ysi concurrence bins
    bg_df["ysiConcBins"] = define_bins(ysi_values, bin_values, bin_names)

    # icgm difference and percentage bins
    for v in [15, 20, 40]:
        bg_df["within+/-{}mg/dL".format(v)] = abs_difference_error < v
        bg_df["within+/-{}%".format(v)] = abs_percent_error < (v / 100)

    bg_df["gte40mg/dL"] = abs_difference_error >= 40
    bg_df["gte40%"] = abs_percent_error >= 0.40

    """ precalculate bg rate bins """
    icgm_rates = bg_df["icgmRate"].values
    ysi_rates = bg_df["ysiRate"].values

    # less than < -2, < -1, and greater than > 1, > 2
    bg_df["icgmRate < -1"] = icgm_rates < -1
    bg_df["icgmRate > 1"] = icgm_rates > 1
    bg_df["ysiRate < -2"] = ysi_rates < -2
    bg_df["ysiRate > 2"] = ysi_rates > 2

    # icgm rate bins
    bin_values = np.array([-100, -2.0001, -1.0001, 0 - EPS, 1, 2, 100])
    bin_names = ["<-2", "[-2, -1)", "[-1, 0)", "[0, 1]", "(1, 2]", ">2"]
    bg_df["icgmRateBins"] = define_bins(icgm_rates, bin_values, bin_names)

    # ysi rate bins
    bg_df["ysiRateBins"] = define_bins(ysi_rates, bin_values, bin_names)

    warnings.filterwarnings("default")

    """ calculate time bins """
    # calculate the day of the sensor
    sensor_day = np.floor((np.arange(0, len(true_array)) / 288) + 1)
    day_matrix = np.tile(sensor_day, (np.shape(icgm_matrix)[0], 1))
    bg_df["day"] = day_matrix.reshape((-1, 1))

    # NOTE: dexcom defines beginning as days 1-2, middle as 4-5, and
    # end as 7 and/or 10. We'll define 1-3, 4-6, and 7-10
    bin_values = np.array([0, 3, 6, 10])
    bin_names = ("Beginning", "Middle", "End")

    bg_df["wearPeriod"] = define_bins(bg_df["day"].values, bin_values, bin_names)

    return bg_df


def calc_percent_within_mgdL(df, within_threshold):
    bt_40_70 = (df["withinMeasRange"]) & (df["icgm < 70"])
    within_mgdL = bt_40_70 & (df["within+/-{}mg/dL".format(within_threshold)])
    n_within_mgdL = within_mgdL.sum()
    total_within_mgdL = bt_40_70.sum()
    percent_within_mgdL = 100 * n_within_mgdL / total_within_mgdL

    return percent_within_mgdL, n_within_mgdL, total_within_mgdL


def calc_percent_within_percent(df, within_threshold, icgm_range="70-400"):
    if "70-400" in icgm_range:
        i_range = (df["withinMeasRange"]) & (~df["icgm < 70"])
    else:  # This is the case for criterion G (across entire measurement range)
        i_range = df["withinMeasRange"]

    within_percent = i_range & (df["within+/-{}%".format(within_threshold)])

    n_within_percent = within_percent.sum()
    total_within_percent = i_range.sum()
    percent_within_percent = 100 * n_within_percent / total_within_percent

    return percent_within_percent, n_within_percent, total_within_percent


def calc_percent_within(df, within_threshold):

    _, n_within_mgdL, total_within_mgdL = calc_percent_within_mgdL(df, within_threshold)

    _, n_within_percent, total_within_percent = calc_percent_within_percent(df, within_threshold)

    n_meet_criterion = n_within_mgdL + n_within_percent
    total_all = total_within_mgdL + total_within_percent

    percent_within = 100 * n_meet_criterion / total_all
    percent_within_95_lower_bound = lower_onesided_95p_CB_binomial(n_meet_criterion, total_all) * 100

    return percent_within, percent_within_95_lower_bound


def calc_mbe(df):
    return np.mean(df.loc[df["withinMeasRange"], "icgmError"])


def calc_mard(df):
    """ Mean Absolute Relative Deviation (MARD)
    https://www.ncbi.nlm.nih.gov/pmc/articles/PMC5375072/
    """

    abs_relative_difference_in_measurement_range = df.loc[df["withinMeasRange"], "absRelDiff"]
    return np.mean(abs_relative_difference_in_measurement_range)


def calc_icgm_sc_table(df, sensor="generic"):
    """ iCGM special controls Table """
    if "generic" in sensor:
        col_name = "icgmSpecialControls"
        icgm_accuracy_thresholds = [85, 70, 80, 98, 99, 99, 87, 100, 100, 99, 99]
    elif "g6" in sensor:
        # NOTE: this is combining adult and peds data submitted with
        # icgm de novo submission
        # https://www.accessdata.fda.gov/cdrh_docs/reviews/DEN170088.pdf
        col_name = "dexG6"
        a_thresh = lower_onesided_95p_CB_binomial(((0.885 * 1920) + (0.761 * 352)), (1920 + 352)) * 100

        d_thresh = lower_onesided_95p_CB_binomial(((0.993 * 1920) + (0.938 * 352)), (1920 + 352)) * 100

        b_thresh = lower_onesided_95p_CB_binomial(((0.741 * 9543) + (0.800 * 3142)), (9543 + 3142)) * 100

        e_thresh = lower_onesided_95p_CB_binomial(((0.993 * 9543) + (0.995 * 3142)), (9543 + 3142)) * 100

        c_thresh = lower_onesided_95p_CB_binomial(((0.855 * 7956) + (0.858 * 2276)), (7956 + 2276)) * 100

        f_thresh = lower_onesided_95p_CB_binomial(((0.999 * 7956) + (0.999 * 2276)), (7956 + 2276)) * 100

        # NOTE: this is in the trend table
        j_thresh = 100 - (
            (((0.000 * 1734) + (0.001 * 1376) + (0.000 * 546) + (0.000 * 423)) / (1734 + 1376 + 546 + 423)) * 100
        )

        k_thresh = 100 - (
            (((0.002 * 463) + (0.000 * 2077) + (0.005 * 211) + (0.001 * 686)) / (463 + 2077 + 211 + 686)) * 100
        )

        icgm_accuracy_thresholds = [
            a_thresh,
            b_thresh,
            c_thresh,
            d_thresh,
            e_thresh,
            f_thresh,
            88.7,
            100,
            100,
            j_thresh,
            k_thresh,
        ]

    else:
        sys.exit("Error: only 'generic' and dex 'g6' are defined at this time")

    icgm_sc_index = ["A", "B", "C", "D", "E", "F", "G", "H", "I", "J", "K"]

    icgm_sc_table = pd.DataFrame(icgm_accuracy_thresholds, columns=[col_name], index=icgm_sc_index)

    icgm_sc_table["nPairs"] = np.nan
    icgm_sc_table["icgmSensorResults"] = np.nan

    # Criterion A through F
    icgm_within = [15, 15, 15, 40, 40, 40]
    icgm_criterion = ["A", "B", "C", "D", "E", "F"]
    icgm_range = [
        "[40, 70)",
        "[70, 180]",
        "(180, 400]",
        "[40, 70)",
        "[70, 180]",
        "(180, 400]",
    ]

    for w, c, r in zip(icgm_within, icgm_criterion, icgm_range):
        if "[40, 70)" in r:
            _, n_meet_criterion, n_pairs = calc_percent_within_mgdL(df[df["icgmBins"] == r], w)

        else:
            _, n_meet_criterion, n_pairs = calc_percent_within_percent(df[df["icgmBins"] == r], w)

        percent_within_95_lower_bound = lower_onesided_95p_CB_binomial(n_meet_criterion, n_pairs) * 100

        icgm_sc_table.loc[c, ["nPairs", "icgmSensorResults"]] = (n_pairs, percent_within_95_lower_bound)

    # Criterion G
    _, n_meet_criterion, n_pairs = calc_percent_within_percent(df, 20, icgm_range="G")

    percent_within_95_lower_bound = lower_onesided_95p_CB_binomial(n_meet_criterion, n_pairs) * 100

    icgm_sc_table.loc["G", ["nPairs", "icgmSensorResults"]] = (n_pairs, percent_within_95_lower_bound)

    # Criterion H
    total_icgm_lt70 = df["icgm < 70"].sum()
    criterion_H = 100 - ((np.sum((df["icgm < 70"]) & (df["ysi > 180"])) / total_icgm_lt70) * 100)
    icgm_sc_table.loc["H", ["nPairs", "icgmSensorResults"]] = (total_icgm_lt70, criterion_H)

    # Criterion I
    total_icgm_gt180 = df["icgm > 180"].sum()
    criterion_I = 100 - ((np.sum((df["icgm > 180"]) & (df["ysi < 70"])) / total_icgm_gt180) * 100)
    icgm_sc_table.loc["I", ["nPairs", "icgmSensorResults"]] = (total_icgm_gt180, criterion_I)

    # Criterion J
    """ Criterion J: There shall be no more than 1% of iCGM measurements
    that indicate a positive glucose rate of change > 1 mg/dL/min when the
    corresponding true negative glucose rate of change is < -2 mg/dL/min
    as determined by the corresponding blood glucose measurements."""

    total_icgm_rate_gt1 = df["icgmRate > 1"].sum()
    criterion_J = 100 - ((np.sum((df["icgmRate > 1"]) & (df["ysiRate < -2"])) / total_icgm_rate_gt1) * 100)

    icgm_sc_table.loc["J", ["nPairs", "icgmSensorResults"]] = (total_icgm_rate_gt1, criterion_J)

    # Criterion K
    """ Criterion K: There shall be no more than 1% of iCGM measurements
    that indicate a negative glucose rate of change <  -1 mg/dL/min when the
    corresponding true positive glucose rate of change is > 2 mg/dL/min
    as determined by the corresponding blood glucose measurements."""
    total_icgm_rate_lt_neg1 = df["icgmRate < -1"].sum()
    criterion_K = 100 - ((np.sum((df["icgmRate < -1"]) & (df["ysiRate > 2"])) / total_icgm_rate_lt_neg1) * 100)

    icgm_sc_table.loc["K", ["nPairs", "icgmSensorResults"]] = (total_icgm_rate_lt_neg1, criterion_K)

    return icgm_sc_table


def capture_settings(n_sensors, use_g6_accuracy_in_loss, bias_type, bias_drift_type, delay, random_seed):
    settings_list = [
        "n_sensors",
        "use_g6_accuracy_in_loss",
        "bias_type",
        "bias_drift_type",
        "delay",
        "random_seed",
    ]

    settings_table = pd.DataFrame(columns=["icgmSensorResults"], index=settings_list)

    settings_values = [n_sensors, use_g6_accuracy_in_loss, bias_type, bias_drift_type, delay, random_seed]
    settings_table.loc[settings_list, "icgmSensorResults"] = settings_values

    return settings_table


def calc_overall_metrics(df):
    overall_table = pd.DataFrame(columns=["icgmSensorResults"])
    """ Mean Absolute Relative Deviation (MARD)
    https://www.ncbi.nlm.nih.gov/pmc/articles/PMC5375072/
    """
    overall_table.loc["MARD", "icgmSensorResults"] = calc_mard(df)

    """ mean bias error """
    overall_table.loc["MBE", "icgmSensorResults"] = calc_mbe(df)

    """ mean bias error 95% upper bound """
    mbe_95p_upper_bound = upper_onesided_95p_CB_norm_dist(df["icgmError"].values)
    overall_table.loc["MBE_UB95", "icgmSensorResults"] = mbe_95p_upper_bound

    # coefficient of variation
    cov = coefficient_of_variation(df["icgmError"].values)
    overall_table.loc["CV", "icgmSensorResults"] = cov

    """ overall smoothness (signal-to-noise) """
    overall_table.loc["SNR", "icgmSensorResults"] = snr(df["icgm"])

    return overall_table


def calc_g6_table1A(df, n_sensors):
    """ Dexcom G6 Table 1A """
    dex_g6_table_1A_data = np.array([324, 25101, 91.7, 90.6, 87.8, 9.8])
    dex_g6_table_1A_cols = [
        "nSubjectsOrSensors",
        "nPairs",
        "percentWithin20/20%YSI",
        "95%LB_percentWithin20/20%YSI",
        "day1percentWithin20/20%YSI",
        "MARD%",
    ]
    dex_g6_table_1A = pd.DataFrame(
        np.reshape(dex_g6_table_1A_data, (1, -1)), columns=dex_g6_table_1A_cols, index=["dexG6"]
    )

    table_1A = dex_g6_table_1A.T

    # calculate data that corresponds with table 1A
    n_pairs = df["withinMeasRange"].sum()

    perc_within_20_20p, percent_within_20_20p_95LB = calc_percent_within(df, 20)

    day1_perc_within_20_20p, _ = calc_percent_within(df[df["day"] == 1], 20)

    mard = calc_mard(df)

    table_1A["icgmSensorResults"] = [
        n_sensors,
        n_pairs,
        perc_within_20_20p,
        percent_within_20_20p_95LB,
        day1_perc_within_20_20p,
        mard,
    ]
    return table_1A


def calc_g6_table1BF(df, n_sensors, table_letter="B"):
    """ Dexcom G6 Table 1B & 1F """

    if "B" in table_letter:
        glucose_range = "icgmBins2"

        # Table 1B
        dex_g6_table_1BF_data = np.array(
            [
                [159, 383, 84.3, 90.6, 98.4, np.nan, np.nan, np.nan, -6.9, 13.8],
                [159, 1537, 89.6, 95.1, 99.5, np.nan, np.nan, np.nan, -0.5, 11.5],
                [159, 9453, np.nan, np.nan, np.nan, 73.9, 86.6, 99.3, -2.8, 10.9],
                [159, 4093, np.nan, np.nan, np.nan, 80.2, 92.1, 99.9, -10.0, 9.3],
                [159, 3863, np.nan, np.nan, np.nan, 91.1, 97.7, 100.0, -3.8, 7.1],
            ]
        )

    elif "F" in table_letter:
        glucose_range = "ysiBins2"

        # Table 1F
        dex_g6_table_1BF_data = np.array(
            [
                [159, 483, 88.2, 95.9, 99.8, np.nan, np.nan, np.nan, 6.0, 15.8],
                [159, 1783, 88.8, 96.1, 99.9, np.nan, np.nan, np.nan, 4.0, 12.4],
                [159, 8713, np.nan, np.nan, np.nan, 76.8, 89.0, 99.6, -0.8, 10.3],
                [159, 3940, np.nan, np.nan, np.nan, 83.0, 92.7, 99.8, -7.2, 8.8],
                [159, 4410, np.nan, np.nan, np.nan, 83.4, 93.3, 99.8, -13.5, 8.6],
            ]
        )

    else:
        sys.exit("Error: only tables 1B and 1F are defined at this time")

    dex_g6_table_1BF_index = ["[40, 54)", "[54, 70)", "[70, 180]", "(180, 250]", "(250, 400]"]

    dex_g6_table_1BF_cols = [
        "nSubjectsOrSensors",
        "nPairs",
        "percentWithin15YSI",
        "percentWithin20YSI",
        "percentWithin40YSI",
        "percentWithin15%YSI",
        "percentWithin20%YSI",
        "percentWithin40%YSI",
        "MBE",
        "MARD%",
    ]

    dex_g6_table_1BF = pd.DataFrame(dex_g6_table_1BF_data, columns=dex_g6_table_1BF_cols, index=dex_g6_table_1BF_index)

    table_1BF = pd.DataFrame(dex_g6_table_1BF.stack(dropna=False), columns=["dexG6"])
    table_1BF["icgmSensorResults"] = np.nan

    for measurement_range in dex_g6_table_1BF.index:
        subset = df[df[glucose_range] == measurement_range]

        # calculate number of icgm-ysi pairs
        for v in [15, 20, 40]:
            if "54" in measurement_range:
                perc_within_mgdL, _, n_pairs = calc_percent_within_mgdL(subset, v)

                table_1BF.loc[
                    (measurement_range, "percentWithin{}YSI".format(v)), "icgmSensorResults"
                ] = perc_within_mgdL

            else:
                perc_within_percent, _, n_pairs = calc_percent_within_percent(subset, v)

                table_1BF.loc[
                    (measurement_range, "percentWithin{}%YSI".format(v)), "icgmSensorResults"
                ] = perc_within_percent

            table_1BF.loc[(measurement_range, "nPairs"), "icgmSensorResults"] = n_pairs

        table_1BF.loc[(measurement_range, "nSubjectsOrSensors"), "icgmSensorResults"] = n_sensors

        table_1BF.loc[(measurement_range, "MBE"), "icgmSensorResults"] = calc_mbe(subset)

        table_1BF.loc[(measurement_range, "MARD%"), "icgmSensorResults"] = calc_mard(subset)

    return table_1BF


def calc_g6_table3AC(df, n_sensors, table_letter="A"):
    """ Dexcom G6 Table 3A """

    if "A" in table_letter:
        glucose_range1_bins = "icgmConcBins"
        glucose_range2_bins = "ysiConcBins"

        # NOTE: this only contains adult data
        # TODO: update to include peds data too
        dex_g6_table_3AC_data = np.array(
            [
                [159, 104, 13.5, 56.7, 24.0, 3.8, 1.9, np.nan, np.nan, np.nan, np.nan, np.nan, np.nan],
                [159, 917, 1.2, 67.8, 27.9, 2.7, 0.2, 0.1, np.nan, np.nan, np.nan, np.nan, np.nan],
                [159, 2275, 0.1, 21.3, 61.4, 16.9, 0.3, 0.1, np.nan, np.nan, np.nan, np.nan, np.nan],
                [159, 3782, np.nan, 0.4, 13.6, 70.3, 15.1, 0.6, 0.0, np.nan, np.nan, np.nan, np.nan],
                [159, 3026, np.nan, np.nan, 0.0, 14.2, 64.3, 20.1, 1.3, 0.0, 0.0, np.nan, np.nan],
                [159, 2597, np.nan, np.nan, np.nan, 0.1, 14.5, 56.7, 26.9, 1.5, 0.2, 0.0, np.nan],
                [159, 2869, np.nan, np.nan, np.nan, np.nan, 0.2, 12.1, 59.4, 25.4, 2.9, 0.0, np.nan],
                [159, 2268, np.nan, np.nan, np.nan, np.nan, np.nan, 0.1, 13.7, 59.1, 25.3, 1.9, np.nan],
                [159, 1212, np.nan, np.nan, np.nan, np.nan, np.nan, np.nan, 0.2, 22.3, 63.4, 13.7, 0.5],
                [159, 383, np.nan, np.nan, np.nan, np.nan, np.nan, np.nan, np.nan, 0.8, 43.9, 52.5, 2.9],
                [159, 34, np.nan, np.nan, np.nan, np.nan, np.nan, np.nan, np.nan, np.nan, 5.9, 76.5, 17.6],
            ]
        )

    elif "C" in table_letter:
        glucose_range1_bins = "ysiConcBins"
        glucose_range2_bins = "icgmConcBins"
        # NOTE: this table is inverted so that the percentages in each
        # row add up to 100%
        # NOTE: this only contains adult data
        # TODO: update to include peds data too
        dex_g6_table_3AC_data = np.array(
            [
                [159, 27, 51.9, 40.7, 7.4, np.nan, np.nan, np.nan, np.nan, np.nan, np.nan, np.nan, np.nan],
                [159, 1180, 5.0, 52.7, 41.0, 1.3, np.nan, np.nan, np.nan, np.nan, np.nan, np.nan, np.nan],
                [159, 2191, 1.1, 11.7, 63.7, 23.4, 0.0, np.nan, np.nan, np.nan, np.nan, np.nan, np.nan],
                [159, 3503, 0.1, 0.7, 11.0, 75.8, 12.2, 0.1, np.nan, np.nan, np.nan, np.nan, np.nan],
                [159, 2910, 0.1, 0.1, 0.2, 19.7, 66.9, 13.0, 0.2, np.nan, np.nan, np.nan, np.nan],
                [159, 2457, np.nan, 0.0, 0.1, 1.0, 24.8, 59.9, 14.1, 0.1, np.nan, np.nan, np.nan],
                [159, 2755, np.nan, np.nan, np.nan, 0.0, 1.4, 25.3, 61.9, 11.3, 0.1, np.nan, np.nan],
                [159, 2383, np.nan, np.nan, np.nan, np.nan, 0.0, 1.7, 30.6, 56.2, 11.3, 0.1, np.nan],
                [159, 1601, np.nan, np.nan, np.nan, np.nan, 0.1, 0.4, 5.1, 35.9, 48.0, 10.5, 0.1],
                [159, 437, np.nan, np.nan, np.nan, np.nan, np.nan, 0.2, 0.2, 9.6, 38.0, 46.0, 5.9],
                [159, 23, np.nan, np.nan, np.nan, np.nan, np.nan, np.nan, np.nan, np.nan, 26.1, 47.8, 26.1],
            ]
        )

    else:
        sys.exit("Error: only tables 3A and 3C are defined at this time")

    dex_g6_table_3AC_index = [
        "(0, 40)",
        "[40, 60]",
        "[61, 80]",
        "[81, 120]",
        "[121, 160]",
        "[161, 200]",
        "[201, 250]",
        "[251, 300]",
        "[301, 350]",
        "[351, 400]",
        "(400, 900)",
    ]

    dex_g6_table_3AC_cols = np.append(["nSubjectsOrSensors", "nPairs"], dex_g6_table_3AC_index)

    dex_g6_table_3AC = pd.DataFrame(dex_g6_table_3AC_data, columns=dex_g6_table_3AC_cols, index=dex_g6_table_3AC_index)

    table_3AC = pd.DataFrame(dex_g6_table_3AC.stack(dropna=False), columns=["dexG6"])

    table_3AC["icgmSensorResults"] = np.nan

    for glucose_range1 in dex_g6_table_3AC_index:

        subset = df[df[glucose_range1_bins] == glucose_range1]

        table_3AC.loc[(glucose_range1, "nSubjectsOrSensors"), "icgmSensorResults"] = n_sensors

        n_pairs = len(subset)
        table_3AC.loc[(glucose_range1, "nPairs"), "icgmSensorResults"] = n_pairs

        for glucose_range2 in dex_g6_table_3AC_index:
            n_concurrent = np.sum(subset[glucose_range2_bins] == glucose_range2)
            if n_pairs > 0:
                concurrency_percent = 100 * n_concurrent / n_pairs
            else:
                concurrency_percent = np.nan
            table_3AC.loc[(glucose_range1, glucose_range2), "icgmSensorResults"] = concurrency_percent

    return table_3AC


def calc_g6_table4(df, n_sensors):

    dex_g6_table_4A_data = np.array(
        [
            [159, 463, 53.3, 35.0, 9.9, 1.5, 0.0, 0.2],
            [159, 2077, 7.4, 56.9, 32.5, 2.9, 0.3, 0.0],
            [159, 7986, 0.4, 9.5, 76.9, 12.5, 0.6, 0.1],
            [159, 5199, 0.1, 1.0, 26.2, 60.6, 10.6, 1.6],
            [159, 1734, 0.0, 0.4, 3.1, 26.8, 52.9, 16.8],
            [159, 1367, 0.1, 0.1, 0.8, 5.6, 22.1, 71.3],
        ]
    )

    dex_g6_table_4B_data = np.array(
        [
            [165, 211, 47.9, 37.0, 12.8, 1.9, 0.0, 0.5],
            [165, 686, 6.6, 55.5, 33.8, 3.4, 0.6, 0.1],
            [165, 2048, 0.5, 8.9, 73.7, 15.8, 1.0, 0.0],
            [165, 1666, 0.0, 0.8, 25.5, 62.9, 10.0, 0.8],
            [165, 546, 0.0, 0.4, 4.4, 35.9, 48.0, 11.4],
            [165, 423, 0.0, 0.5, 1.7, 7.1, 23.6, 67.1],
        ]
    )

    dex_g6_table_4_data = np.empty(np.shape(dex_g6_table_4A_data))
    dex_g6_table_4_data[:] = np.nan
    dex_g6_table_4_data[:, 0] = dex_g6_table_4A_data[:, 0] + dex_g6_table_4B_data[:, 0]
    total_adult_peds = dex_g6_table_4A_data[:, 1] + dex_g6_table_4B_data[:, 1]
    dex_g6_table_4_data[:, 1] = total_adult_peds

    dex_g6_table_4_totals = np.tile(total_adult_peds, (6, 1)).T

    dex_g6_table_4_data[:, 2:] = (
        (
            ((dex_g6_table_4A_data[:, 2:] / 100) * np.tile(dex_g6_table_4A_data[:, 1], (6, 1)).T)
            + ((dex_g6_table_4B_data[:, 2:] / 100) * np.tile(dex_g6_table_4B_data[:, 1], (6, 1)).T)
        )
        / dex_g6_table_4_totals
        * 100
    )

    dex_g6_table_4_index = ["<-2", "[-2, -1)", "[-1, 0)", "[0, 1]", "(1, 2]", ">2"]

    dex_g6_table_4_cols = np.append(["nSubjectsOrSensors", "nPairs"], dex_g6_table_4_index)

    dex_g6_table_4 = pd.DataFrame(dex_g6_table_4_data, columns=dex_g6_table_4_cols, index=dex_g6_table_4_index)

    table_4 = pd.DataFrame(dex_g6_table_4.stack(dropna=False), columns=["dexG6"])

    table_4["icgmSensorResults"] = np.nan

    for icgm_rate in dex_g6_table_4_index:

        n_pairs = ((df["icgmRateBins"] == icgm_rate) & (df["withinMeasRange"])).sum()

        table_4.loc[(icgm_rate, "nPairs"), "icgmSensorResults"] = n_pairs

        table_4.loc[(icgm_rate, "nSubjectsOrSensors"), "icgmSensorResults"] = n_sensors

        for ysi_rate in dex_g6_table_4_index:

            concurrence = (
                (df["icgmRateBins"] == icgm_rate) & (df["ysiRateBins"] == ysi_rate) & (df["withinMeasRange"])
            ).sum()
            concurrence_percent = concurrence / n_pairs * 100
            table_4.loc[(icgm_rate, ysi_rate), "icgmSensorResults"] = concurrence_percent

    return table_4


def calc_g6_table6(df, n_sensors):
    """ Table 6-A. Sensor Stability Relative to YSI (Accuracy over Time)
    within +/- 15/15, 20/20, & 40/40 over beginning (days 1 and 2),
    middle day (days 4 and 5), and end (days 7 and/or 10)
    """

    dex_g6_table_6A_data = np.array(
        [[159, 6696, 10.9, 76.5, 88.0, 99.6], [159, 6464, 9.2, 84.3, 94.6, 99.8], [159, 6169, 9.6, 82.3, 92.4, 99.8]]
    )

    dex_g6_table_6B_data = np.array(
        [[165, 2167, 9.9, 81.2, 92.1, 99.8], [165, 1268, 9.1, 83.1, 93.7, 99.8], [165, 2337, 9.4, 83.1, 91.1, 98.5]]
    )

    dex_g6_table_6_data = np.empty(np.shape(dex_g6_table_6A_data))
    dex_g6_table_6_data[:] = np.nan
    dex_g6_table_6_data[:, 0] = dex_g6_table_6A_data[:, 0] + dex_g6_table_6B_data[:, 0]
    total_adult_peds = dex_g6_table_6A_data[:, 1] + dex_g6_table_6B_data[:, 1]
    dex_g6_table_6_data[:, 1] = total_adult_peds

    dex_g6_table_6_totals = np.tile(total_adult_peds, (4, 1)).T

    dex_g6_table_6_data[:, 2:] = (
        (
            ((dex_g6_table_6A_data[:, 2:] / 100) * np.tile(dex_g6_table_6A_data[:, 1], (4, 1)).T)
            + ((dex_g6_table_6B_data[:, 2:] / 100) * np.tile(dex_g6_table_6B_data[:, 1], (4, 1)).T)
        )
        / dex_g6_table_6_totals
        * 100
    )

    dex_g6_table_6_index = ["Beginning", "Middle", "End"]

    dex_g6_table_6_cols = [
        "nSubjectsOrSensors",
        "nPairs",
        "MARD%",
        "percentWithin15/15%YSI",
        "percentWithin20/20%YSI",
        "percentWithin40/40%YSI",
    ]

    dex_g6_table_6 = pd.DataFrame(dex_g6_table_6_data, columns=dex_g6_table_6_cols, index=dex_g6_table_6_index)

    table_6 = pd.DataFrame(dex_g6_table_6.stack(dropna=False), columns=["dexG6"])

    table_6["icgmSensorResults"] = np.nan

    table_6.loc[(dex_g6_table_6_index, "nSubjectsOrSensors"), "icgmSensorResults"] = n_sensors

    for wear_period in dex_g6_table_6_index:
        subset = df[df["wearPeriod"] == wear_period]
        n_pairs = subset["withinMeasRange"].sum()

        table_6.loc[(wear_period, "nPairs"), "icgmSensorResults"] = n_pairs

        table_6.loc[(wear_period, "MARD%"), "icgmSensorResults"] = calc_mard(subset)

        for v in [15, 20, 40]:
            percent_within, _ = calc_percent_within(subset, v)

            table_6.loc[(wear_period, "percentWithin{}/{}%YSI".format(v, v)), "icgmSensorResults"] = percent_within

    return table_6


def calc_dexcom_loss(df, n_sensors):
    gsc = calc_icgm_sc_table(df, "g6")
    g1a = calc_g6_table1A(df, n_sensors)
    g1b = calc_g6_table1BF(df, n_sensors, "B")
    table6 = calc_g6_table6(df, n_sensors)

    g6_table = pd.concat(
        [gsc[["dexG6", "icgmSensorResults"]], g1a.loc[["95%LB_percentWithin20/20%YSI", "MARD%"], :], g1b, table6],
        sort=False,
    )

    g6_table = g6_table[((g6_table["dexG6"] > -100) & (g6_table["dexG6"] <= 100))]

    y_hat = g6_table["icgmSensorResults"].fillna(-100).values
    y = g6_table["dexG6"].values
    ind_diff = y_hat - y
    ind_loss = np.abs(ind_diff)
    total_loss = np.sum(ind_loss)

    return total_loss, g6_table


def calc_icgm_special_controls_loss(icgm_special_controls_table, g6_loss):
    y_hat = icgm_special_controls_table["icgmSensorResults"].fillna(0).values
    y = icgm_special_controls_table["icgmSpecialControls"].values
    ind_diff = y_hat - y
    neg_penalty = (ind_diff < -1) * 1
    ind_loss = np.abs(ind_diff) ** (1 + neg_penalty)
    percent_pass = 100 * np.sum(ind_diff >= 0) / (len(icgm_special_controls_table))
    all_pass_penalty = 100 - percent_pass

    if pd.notnull(g6_loss):
        total_loss = all_pass_penalty + g6_loss
    else:
        total_loss = all_pass_penalty + (np.sum(ind_loss) / percent_pass)

    return total_loss, percent_pass


def get_search_range(
    SPECIAL_CONTROLS_CRITERIA=[0.85, 0.70, 0.80, 0.98, 0.99, 0.99, 0.87],
    SEARCH_SPAN=10,
    BIAS_CATEGORY="NOT_SPECIFIED",
    BIAS_MIN=-50,
    BIAS_MAX=50,
    BIAS_DRIFT_MIN=0.85,
    BIAS_DRIFT_MAX=1.15,
    BIAS_DRIFT_STEP=0.15,
    BIAS_DRIFT_OSCILLATION_MIN=0,
    BIAS_DRIFT_OSCILLATION_MAX=3,
    BIAS_DRIFT_OSCILLATION_STEP=1,
    NOISE_MIN=2.5,  # NOTE: CHANGED TO REQUIRE MINIMUM AMOUNT OF NOISE
    NOISE_MAX=20,
    NOISE_STEP=5,
    NUMBER_OF_SPURIOUS_VALUES_IN_10_DAYS_MIN=0,  # NOTE: CHANGED TO REQUIRE MINIMUM AMOUNT OF NUMBER_OF_SPURIOUS_VALUES_IN_10_DAYS
    NUMBER_OF_SPURIOUS_VALUES_IN_10_DAYS_MAX=1,
    NUMBER_OF_SPURIOUS_VALUES_IN_10_DAYS_STEPS=5,
):

    # for completley positive bias
    if BIAS_CATEGORY in "COMPLETE_POSITIVE_BIAS":

        perc_points_40_70 = [
            0.0001,
            SPECIAL_CONTROLS_CRITERIA[0],
            SPECIAL_CONTROLS_CRITERIA[6],
            SPECIAL_CONTROLS_CRITERIA[3],
            0.9999,
        ]
        icgm_errors_40_70 = [0, 15, 20, 40, BIAS_MAX]

        a_b_mu_sigma_bounds = ([-100, EPS, 10, 1], [-10, 10, 100, np.inf])

        if pd.isnull(SEARCH_SPAN):
            SEARCH_SPAN = 1

    # for completley positive bias
    elif BIAS_CATEGORY in "COMPLETE_NEGATIVE_BIAS":

        perc_points_40_70 = [
            0.0001,
            SPECIAL_CONTROLS_CRITERIA[0],
            SPECIAL_CONTROLS_CRITERIA[6],
            SPECIAL_CONTROLS_CRITERIA[3],
            0.9999,
        ]
        icgm_errors_40_70 = [0, -15, -20, -40, BIAS_MIN]

        a_b_mu_sigma_bounds = ([10, EPS, -100, 1], [100, 10, -10, np.inf])

        if pd.isnull(SEARCH_SPAN):
            SEARCH_SPAN = 1

    else:
        A_LB, A_UB = get_95percent_bounds(SPECIAL_CONTROLS_CRITERIA[0])
        D_LB, D_UB = get_95percent_bounds(SPECIAL_CONTROLS_CRITERIA[3])
        G_LB, G_UB = get_95percent_bounds(SPECIAL_CONTROLS_CRITERIA[6])
        perc_points_40_70 = [0.0001, D_LB, G_LB, A_LB, 0.5, A_UB, G_LB, D_UB, 0.9999]
        icgm_errors_40_70 = [BIAS_MIN, -40, -20, -15, 0, 15, 20, 40, BIAS_MAX]

        # for no bias
        if BIAS_CATEGORY in "NO_BIAS":

            a_b_mu_sigma_bounds = ([0, EPS, 0, 1], [EPS, 10, EPS, np.inf])

            if pd.isnull(SEARCH_SPAN):
                SEARCH_SPAN = EPS

        # if no bias is specified
        else:
            a_b_mu_sigma_bounds = ([-20, EPS, -20, 5], [20, 100, 20, np.inf])

            if pd.isnull(SEARCH_SPAN):
                SEARCH_SPAN = 5

    # get distribution settings that are in the ballpark
    (a_init, b_init, mu_init, sigma_init), pcov = curve_fit(
        find_johnson_params, perc_points_40_70, icgm_errors_40_70, bounds=a_b_mu_sigma_bounds
    )

    #Plot the curve fit
    '''
    (a_init_no_bounds, b_init_no_bounds, mu_init_no_bounds, sigma_init_no_bounds), pcov_no_bounds = curve_fit(
        find_johnson_params, perc_points_40_70, icgm_errors_40_70
    )

    plt.plot(perc_points_40_70, icgm_errors_40_70, 'b-', label='data')

    plt.plot(perc_points_40_70, find_johnson_params(perc_points_40_70, a_init_no_bounds, b_init_no_bounds, mu_init_no_bounds, sigma_init_no_bounds), 'r-',
             label='fit - no bounds: a=%5.3f, b=%5.3f, mmu=%5.3f, sigma=%5.3f' % tuple(
                 np.array([a_init_no_bounds, b_init_no_bounds, mu_init_no_bounds, sigma_init_no_bounds])))


    plt.plot(perc_points_40_70, find_johnson_params(perc_points_40_70, a_init, b_init, mu_init, sigma_init), 'g--',
             label='fit - with bounds: a=%5.3f, b=%5.3f, mmu=%5.3f, sigma=%5.3f' % tuple(np.array([a_init, b_init, mu_init, sigma_init])))

    plt.xlabel('perc_points_40_70')
    plt.ylabel('icgm_errors_40_70')
    plt.legend()
    plt.show()

    fig, ax = plt.subplots(1, 1)
    rv = johnsonsu(a_init, b_init, mu_init, sigma_init)
    ax.plot(perc_points_40_70, rv.pdf(perc_points_40_70), 'k-', lw=2, label="Johnson's pdf")
    fig.show()
    '''

    # limit the number of spurious steps by NUMBER_OF_SPURIOUS_VALUES_IN_10_DAYS_STEPS (defaults to 5)
    spurious_step = np.round(
        np.max(
            [
                (
                    (NUMBER_OF_SPURIOUS_VALUES_IN_10_DAYS_MAX - NUMBER_OF_SPURIOUS_VALUES_IN_10_DAYS_MIN)
                    / NUMBER_OF_SPURIOUS_VALUES_IN_10_DAYS_STEPS
                ),
                1,
            ]
        )
    )

    spurious_range_max = NUMBER_OF_SPURIOUS_VALUES_IN_10_DAYS_MAX + spurious_step

    # set the search grid ranges
    rranges = (
        slice(a_init - SEARCH_SPAN, a_init + (SEARCH_SPAN * 2), SEARCH_SPAN),
        slice(max([b_init - SEARCH_SPAN, EPS]), b_init + (SEARCH_SPAN * 2), SEARCH_SPAN),
        slice(mu_init - SEARCH_SPAN, mu_init + (SEARCH_SPAN * 2), SEARCH_SPAN),
        slice(max([sigma_init - (SEARCH_SPAN * 4), 4]), sigma_init + (SEARCH_SPAN * 2 * 4), (SEARCH_SPAN * 4)),
        slice(NOISE_MIN, NOISE_MAX, NOISE_STEP),  # noise slice
        slice(BIAS_DRIFT_MIN, 1, BIAS_DRIFT_STEP),  # bias_drift_range_min
        slice(1, BIAS_DRIFT_MAX, BIAS_DRIFT_STEP),  # bias_drift_range_max
        slice(BIAS_DRIFT_OSCILLATION_MIN, BIAS_DRIFT_OSCILLATION_MAX, BIAS_DRIFT_OSCILLATION_STEP),
        slice(NUMBER_OF_SPURIOUS_VALUES_IN_10_DAYS_MIN, spurious_range_max, spurious_step),
    )

    input_names = [
        "SPECIAL_CONTROLS_CRITERIA",
        "SEARCH_SPAN",
        "BIAS_CATEGORY",
        "BIAS_MIN",
        "BIAS_MAX",
        "BIAS_DRIFT_MIN",
        "BIAS_DRIFT_MAX",
        "BIAS_DRIFT_STEP",
        "BIAS_DRIFT_OSCILLATION_MIN",
        "BIAS_DRIFT_OSCILLATION_MAX",
        "BIAS_DRIFT_OSCILLATION_STEP",
        "NOISE_MIN",
        "NOISE_MAX",
        "NOISE_STEP",
        "NUMBER_OF_SPURIOUS_VALUES_IN_10_DAYS_MIN",
        "NUMBER_OF_SPURIOUS_VALUES_IN_10_DAYS_MAX",
        "NUMBER_OF_SPURIOUS_VALUES_IN_10_DAYS_STEPS",
    ]

    input_df = pd.DataFrame(
        [
            str(SPECIAL_CONTROLS_CRITERIA),
            SEARCH_SPAN,
            BIAS_CATEGORY,
            BIAS_MIN,
            BIAS_MAX,
            BIAS_DRIFT_MIN,
            BIAS_DRIFT_MAX,
            BIAS_DRIFT_STEP,
            BIAS_DRIFT_OSCILLATION_MIN,
            BIAS_DRIFT_OSCILLATION_MAX,
            BIAS_DRIFT_OSCILLATION_STEP,
            NOISE_MIN,
            NOISE_MAX,
            NOISE_STEP,
            NUMBER_OF_SPURIOUS_VALUES_IN_10_DAYS_MIN,
            NUMBER_OF_SPURIOUS_VALUES_IN_10_DAYS_MAX,
            NUMBER_OF_SPURIOUS_VALUES_IN_10_DAYS_STEPS,
        ],
        columns=["icgmSensorResults"],
        index=input_names,
    )

    return rranges, input_df


def str2bool(string_):
    return string_.lower() in ("yes", "true", "t", "1")


# def input_table_to_dict(input_df):
#     dict_ = dict()
#
#     # first parse and format the settings
#     all_settings = input_df["settings"].dropna()
#     dict_["settings_dictionary"] = all_settings.to_dict()
#
#     for k in dict_["settings_dictionary"].keys():
#         if k in ["dynamic_carb_absorption_enabled", "retrospective_correction_enabled"]:
#
#             dict_["settings_dictionary"][k] = str2bool(dict_["settings_dictionary"][k])
#         else:
#             dict_["settings_dictionary"][k] = np.safe_eval(dict_["settings_dictionary"][k])
#     if "suspend_threshold" not in dict_["settings_dictionary"].keys():
#         dict_["settings_dictionary"]["suspend_threshold"] = None
#
#     # then parse and format the rest
#     input_df_T = input_df.drop(columns=["settings"]).dropna(axis=0, how="all").T
#
#     input_df_columns = input_df_T.columns
#     for col in input_df_columns:
#         if "units" in col:
#             dict_[col] = input_df_T[col].dropna().unique()[0]
#         elif "offset" in col:
#             dict_[col] = int(np.safe_eval(input_df_T[col].dropna()[0]))
#         elif "time_to_calculate" in col:
#             dict_[col] = datetime.datetime.fromisoformat(pd.to_datetime(input_df_T[col].dropna()[0]).isoformat())
#         else:
#             temp_df = input_df_T[col].dropna()
#             temp_array = []
#             for v in temp_df.values:
#                 if ":" in v:
#                     if len(v) == 7:
#                         obj = datetime.time.fromisoformat(pd.to_datetime(v).strftime("%H:%M:%S"))
#                     elif len(v) == 8:
#                         obj = datetime.time.fromisoformat(v)
#                     elif len(v) > 8:
#                         obj = datetime.datetime.fromisoformat(pd.to_datetime(v).isoformat())
#                     else:
#                         obj = np.safe_eval(v)
#                 elif "DoseType" in v:
#                     obj = DoseType.from_str(v[9:])
#                 else:
#                     obj = np.safe_eval(v)
#
#                 temp_array = np.append(temp_array, obj)
#
#             dict_[col] = list(temp_array)
#
#     return dict_


# create pandas dataframes from the input data
def dict_inputs_to_dataframes(input_data):
    # define the dataframes to store the data in
    df_basal_rate = pd.DataFrame()
    df_carb = pd.DataFrame()
    df_carb_ratio = pd.DataFrame()
    df_dose = pd.DataFrame()
    df_glucose = pd.DataFrame()
    df_last_temporary_basal = pd.DataFrame()
    df_misc = pd.DataFrame()
    df_sensitivity_ratio = pd.DataFrame()
    df_settings = pd.DataFrame()
    df_target_range = pd.DataFrame()

    for k in input_data.keys():
        if type(input_data[k]) != dict:
            if "basal_rate" in k:
                df_basal_rate[k] = input_data.get(k)
            elif "carb_ratio" in k:
                df_carb_ratio[k] = input_data.get(k)
            elif "carb" in k:
                df_carb[k] = input_data.get(k)
            elif "dose" in k:
                df_dose[k] = input_data.get(k)
            elif "glucose" in k:
                df_glucose[k] = input_data.get(k)
            elif "last_temporary_basal" in k:
                # TODO: change how this is dealt with in pyloopkit
                df_last_temporary_basal[k] = input_data.get(k)
            elif "sensitivity_ratio" in k:
                df_sensitivity_ratio[k] = input_data.get(k)
            elif "target_range" in k:
                df_target_range[k] = input_data.get(k)
            else:
                if np.size(input_data.get(k)) == 1:
                    if type(input_data[k]) == list:
                        df_misc.loc[k, 0] = input_data.get(k)[0]
                    else:
                        df_misc.loc[k, 0] = input_data.get(k)
        else:
            if "settings_dictionary" in k:
                settings_dictionary = input_data.get("settings_dictionary")
                for sk in settings_dictionary.keys():
                    if np.size(settings_dictionary.get(sk)) == 1:
                        if type(settings_dictionary[sk]) == list:
                            df_settings.loc[sk, "settings"] = settings_dictionary.get(sk)[0]
                        else:
                            df_settings.loc[sk, "settings"] = settings_dictionary.get(sk)
                    else:
                        if sk in ["model", "default_absorption_times"]:
                            # TODO: change this in the loop algorithm
                            # to take 2 to 3 inputs instead of 1
                            df_settings.loc[sk, "settings"] = str(settings_dictionary.get(sk))

    return (
        df_basal_rate,
        df_carb,
        df_carb_ratio,
        df_dose,
        df_glucose,
        df_last_temporary_basal,
        df_misc,
        df_sensitivity_ratio,
        df_settings,
        df_target_range,
    )


def calculate_individual_sensor_special_controls_results(
    generator, preprocessed_data, icgm_special_controls_table, g6_loss
):
    # Get individual sensor special controls results
    trace_len = len(generator.true_bg_trace)
    sensor_n_pairs = []
    sensor_icgm_sensor_results = []
    sensor_metrics = []
    for i in range(generator.n_sensors):
        ind_sensor_df = preprocessed_data.iloc[trace_len * i : trace_len * (i + 1)]
        ind_sensor_special_controls_table = calc_icgm_sc_table(ind_sensor_df, "generic")

        loss_score, percent_pass = calc_icgm_special_controls_loss(ind_sensor_special_controls_table, g6_loss)

        sensor_metrics_table = calc_overall_metrics(ind_sensor_df)
        sensor_metrics_table.loc["ICGM_PASS%", "icgmSensorResults"] = percent_pass
        sensor_metrics_table.loc["LOSS_SCORE", "icgmSensorResults"] = loss_score
        # sensor_metrics_table
        sensor_n_pairs.append(ind_sensor_special_controls_table["nPairs"].values)
        sensor_icgm_sensor_results.append(ind_sensor_special_controls_table["icgmSensorResults"].values)
        sensor_metrics.append(sensor_metrics_table.T)

    sensor_n_pair_cols = icgm_special_controls_table.T.add_suffix("_nPairs").columns

    sensor_results_cols = icgm_special_controls_table.T.add_suffix("_results").columns

    sensor_n_pairs = pd.DataFrame(sensor_n_pairs, columns=sensor_n_pair_cols)
    sensor_icgm_sensor_results = pd.DataFrame(sensor_icgm_sensor_results, columns=sensor_results_cols)
    ind_sensor_metrics = pd.concat(sensor_metrics).reset_index(drop=True)
    generator.individual_sensor_properties.reset_index(drop=True, inplace=True)

    individual_sensor_properties = pd.concat(
        [generator.individual_sensor_properties, ind_sensor_metrics, sensor_n_pairs, sensor_icgm_sensor_results], axis=1
    )

    return individual_sensor_properties


def calculate_sensor_generator_tables(generator):
    """Calculates the special controls results tables"""

    # using new (refactored) metrics
    preprocessed_data = preprocess_data(
        generator.true_bg_trace, generator.icgm_traces, icgm_range=[40, 400], ysi_range=[0, 900]
    )

    """ icgm special controls """
    icgm_special_controls_table = calc_icgm_sc_table(preprocessed_data, "generic")

    """ new loss function """
    g6_loss, g6_table = calc_dexcom_loss(preprocessed_data, generator.n_sensors)
    if not generator.use_g6_accuracy_in_loss:
        g6_loss = np.nan

    loss_score, percent_pass = calc_icgm_special_controls_loss(icgm_special_controls_table, g6_loss)

    """ overall results """
    overall_metrics_table = calc_overall_metrics(preprocessed_data)
    overall_metrics_table.loc["ICGM_PASS%", "icgmSensorResults"] = percent_pass
    overall_metrics_table.loc["LOSS_SCORE", "icgmSensorResults"] = loss_score

    individual_sensor_properties = calculate_individual_sensor_special_controls_results(
        generator, preprocessed_data, icgm_special_controls_table, g6_loss
    )

    dist_param_names = [
        "a",
        "b",
        "mu",
        "sigma",
        "batch_noise_coefficient",
        "bias_drift_range_min",
        "bias_drift_range_max",
        "batch_bias_drift_oscillations",
    ]

    dist_df = pd.DataFrame(generator.dist_params, columns=["icgmSensorResults"], index=dist_param_names)

    dist_df.loc["bias_drift_type"] = generator.bias_drift_type

    """ dexcom g6 accuracy metric (tables)"""
    # gsc = sf.calc_icgm_sc_table(df, "g6")
    # g1a = sf.calc_g6_table1A(df, n_sensors)
    # g1b = sf.calc_g6_table1BF(df, n_sensors, "B")
    # g1f = sf.calc_g6_table1BF(df, "F")
    # g3a = sf.calc_g6_table3AC(df, n_sensors, "A")
    # g3c = sf.calc_g6_table3AC(df, "C")
    # g4 = sf.calc_g6_table4(df, n_sensors)
    # g6 = sf.calc_g6_table6(df, n_sensors)

    input_settings_table = capture_settings(
        generator.batch_training_size,
        generator.use_g6_accuracy_in_loss,
        generator.bias_type,
        generator.bias_drift_type,
        generator.delay,
        generator.random_seed,
    )

    input_names = [
        "TRUE.kind",
        "TRUE.N",
        "TRUE.min_value",
        "TRUE.max_value",
        "TRUE.time_interval",
    ]

    true_df_inputs = pd.DataFrame(
        [
            generator.true_dataset_name,
            len(generator.true_bg_trace),
            np.min(generator.true_bg_trace),
            np.max(generator.true_bg_trace),
            5,
        ],
        columns=["icgmSensorResults"],
        index=input_names,
    )

    results_df = pd.concat(
        [
            input_settings_table,
            true_df_inputs,
            generator.search_range_inputs,
            dist_df,
            overall_metrics_table,
            g6_table,
        ],
        sort=False,
    )

    batch_sensor_properties = results_df[~results_df.index.duplicated(keep="first")]
    sc_letters = ["A", "B", "C", "D", "E", "F", "G", "H", "I", "J", "K"]
    batch_sensor_properties.drop(index=sc_letters, inplace=True)
    batch_sensor_properties.drop(columns=["dexG6"], inplace=True)

    batch_sc_table = icgm_special_controls_table

    batch_sc_npairs = pd.DataFrame(batch_sc_table["nPairs"].T.add_suffix("_nPairs"))
    batch_sc_npairs.columns = ["icgmSensorResults"]

    batch_sc_results = pd.DataFrame(batch_sc_table["icgmSensorResults"].T.add_suffix("_results"))

    batch_sensor_properties = pd.concat([batch_sensor_properties, batch_sc_npairs, batch_sc_results])

    return individual_sensor_properties, batch_sensor_properties


def generate_test_bg_trace(true_dataset_name="48hours-sinusoid", random_seed=0, days_of_data=10):
    """
    Creates a sine wave as a test true_bg_trace dataset

    Returns
    -------
    true_bg_trace : numpy float array
        A test true_bg_trace
    """
    true_df, true_df_inputs = create_dataset(
        kind="sine",
        N=288 * days_of_data,
        min_value=40,
        max_value=400,
        time_interval=5,
        flat_value=np.nan,
        oscillations=2,
        random_seed=random_seed,
    )
    true_bg_trace = np.array(true_df["value"])

    return true_bg_trace<|MERGE_RESOLUTION|>--- conflicted
+++ resolved
@@ -246,7 +246,6 @@
     #     iCGM = ((true_matrix + bias_matrix) * drift_multiplier) + noise
 
     # add delay or lag to the iCGM traces
-<<<<<<< HEAD
     if delay > 0:
         delay_steps = np.int(np.round(delay / 5))
         delayed_iCGM = np.insert(
@@ -274,12 +273,7 @@
         delayed_iCGM[state == 1] = np.array(
             [generate_spurious_bg(true_bg_value) for true_bg_value in true_matrix[state == 1]]
         )
-=======
-    delay_steps = int(np.round(delay / 5))
-    delayed_iCGM = np.insert(
-        values=iCGM[:, 0:1], obj=np.zeros(delay_steps, dtype=int), arr=iCGM[:, :-delay_steps], axis=1
-    )
->>>>>>> 7f751254
+
 
     # capture the individual sensor characertistics for future simulation
     ind_sensor_properties = pd.DataFrame(index=[np.arange(0, n_sensors)])
